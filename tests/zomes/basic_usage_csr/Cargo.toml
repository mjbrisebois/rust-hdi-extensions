[package]
name = "basic_usage_csr"
version = "0.0.0"
edition = "2018"

[lib]
name = "basic_usage_csr"
crate-type = ["cdylib", "rlib"]

[dependencies]
basic_usage = { path = "../basic_usage" }
<<<<<<< HEAD
hdk = "0.2.7-rc.1"
=======
hdk = "0.3.0-beta-dev.34"
>>>>>>> ff6575e7
serde = "1"
test_types = { path = "../../test_types" }
whi_hdi_extensions = { path = "../../.." }<|MERGE_RESOLUTION|>--- conflicted
+++ resolved
@@ -9,11 +9,7 @@
 
 [dependencies]
 basic_usage = { path = "../basic_usage" }
-<<<<<<< HEAD
-hdk = "0.2.7-rc.1"
-=======
 hdk = "0.3.0-beta-dev.34"
->>>>>>> ff6575e7
 serde = "1"
 test_types = { path = "../../test_types" }
 whi_hdi_extensions = { path = "../../.." }