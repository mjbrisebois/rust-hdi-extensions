--- conflicted
+++ resolved
@@ -3,18 +3,10 @@
 
 # Version Table
 
-<<<<<<< HEAD
-| Versions        | `hdi_extension` | `hdi`            | Released with Holochain                                                                              |
-|-----------------|-----------------|------------------|------------------------------------------------------------------------------------------------------|
-| **v0.1.x**      | 0.1.2           | 0.4.0-beta-dev.1 | [holochain-0.3.0-beta-dev.2](https://github.com/holochain/holochain/tree/holochain-0.3.0-beta-dev.2) |
-| **v0.2.1**      | 0.2.1           | 0.3.1            | [holochain-0.2.1](https://github.com/holochain/holochain/tree/holochain-0.2.1)                       |
-| **v0.2.2**      | 0.4.2           | 0.3.2            | [holochain-0.2.2](https://github.com/holochain/holochain/tree/holochain-0.2.2)                       |
-| **v0.2.7-rc.1** | 0.5.0           | 0.3.7-rc.0       | [holochain-0.2.7-rc.1](https://github.com/holochain/holochain/tree/holochain-0.2.7-rc.1)             |
-=======
 | Versions               | `hdi_extension` | `hdi`             | Released with Holochain                                                                                |
 |------------------------|-----------------|-------------------|--------------------------------------------------------------------------------------------------------|
 | **v0.1.x**             | 0.1.2           | 0.4.0-beta-dev.1  | [holochain-0.3.0-beta-dev.2](https://github.com/holochain/holochain/tree/holochain-0.3.0-beta-dev.2)   |
 | **v0.2.1**             | 0.2.1           | 0.3.1             | [holochain-0.2.1](https://github.com/holochain/holochain/tree/holochain-0.2.1)                         |
 | **v0.2.2**             | 0.4.0           | 0.3.2             | [holochain-0.2.2](https://github.com/holochain/holochain/tree/holochain-0.2.2)                         |
+| **v0.2.7-rc.1**        | 0.5.0           | 0.3.7-rc.0        | [holochain-0.2.7-rc.1](https://github.com/holochain/holochain/tree/holochain-0.2.7-rc.1)               |
 | **v0.3.0-beta-dev.40** | 0.6.0           | 0.4.0-beta-dev.30 | [holochain-0.3.0-beta-dev.40](https://github.com/holochain/holochain/tree/holochain-0.3.0-beta-dev.40) |
->>>>>>> ff6575e7
